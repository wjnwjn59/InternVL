<div align="center">

# <img width="60" alt="image" src="https://github.com/OpenGVLab/InternVL/assets/47669167/7037290e-f474-4d11-b90f-1d8316087bf8"> InternVL Family: Closing the Gap to Commercial Multimodal Models with Open-Source Suites —— A Pioneering Open-Source Alternative to GPT-4o

<<<<<<< HEAD
[\[🔥 Mini-InternVL\]](https://github.com/OpenGVLab/InternVL/tree/main/internvl_chat/shell/mini_internvl) [\[🆕 Blog\]](https://internvl.github.io/blog/) [\[🤔 FAQs\]](https://internvl.readthedocs.io/en/latest/tutorials/faqs.html)  [\[🚀 InternVL2 Blog\]](https://internvl.github.io/blog/2024-07-02-InternVL-2.0/)  [\[🗨️ Chat Demo\]](https://internvl.opengvlab.com/)  [\[🤗 HF Demo\]](https://huggingface.co/spaces/OpenGVLab/InternVL)  [\[📖 Document\]](https://internvl.readthedocs.io/en/latest/)  [\[🌐 API\]](https://internvl.readthedocs.io/en/latest/get_started/internvl_chat_api.html)  [\[🚀 Quick Start\]](#quick-start-with-huggingface)

[\[🔥 Mini-InternVL Report\]](https://arxiv.org/abs/2410.16261) [\[📜 InternVL 1.5 Report\]](https://arxiv.org/abs/2404.16821) [\[📜 InternVL 1.0 Paper\]](https://arxiv.org/abs/2312.14238)   [\[📖 2.0 中文解读\]](https://zhuanlan.zhihu.com/p/706547971) [\[📖 1.5 中文解读\]](https://zhuanlan.zhihu.com/p/699439759)    [\[📖 1.0 中文解读\]](https://zhuanlan.zhihu.com/p/702946079)  
=======
<div align="center">
  <img width="500" alt="image" src="https://github.com/user-attachments/assets/930e6814-8a9f-43e1-a284-118a5732daa4">
  <br>
</div>

[\[🆕 Blog\]](https://internvl.github.io/blog/)  [\[🤔 FAQs\]](https://internvl.readthedocs.io/en/latest/tutorials/faqs.html)  [\[🚀 InternVL2 Blog\]](https://internvl.github.io/blog/2024-07-02-InternVL-2.0/)  [\[🗨️ Chat Demo\]](https://internvl.opengvlab.com/)  [\[🤗 HF Demo\]](https://huggingface.co/spaces/OpenGVLab/InternVL)  [\[📖 Document\]](https://internvl.readthedocs.io/en/latest/)  [\[🌐 API\]](https://internvl.readthedocs.io/en/latest/get_started/internvl_chat_api.html)  [\[🚀 Quick Start\]](#quick-start-with-huggingface)

[\[🔥 Mini-InternVL Report\]](https://arxiv.org/abs/2410.16261)  [\[📜 InternVL 1.5 Report\]](https://arxiv.org/abs/2404.16821)  [\[📜 InternVL 1.0 Paper\]](https://arxiv.org/abs/2312.14238)

[\[📖 2.0 中文解读\]](https://zhuanlan.zhihu.com/p/706547971)  [\[📖 1.5 中文解读\]](https://zhuanlan.zhihu.com/p/699439759)  [\[📖 1.0 中文解读\]](https://zhuanlan.zhihu.com/p/702946079)
>>>>>>> 2d93b099

[Switch to the Chinese version (切换至中文版)](/README_zh.md)

<a href="https://trendshift.io/repositories/9803" target="_blank"><img src="https://trendshift.io/api/badge/repositories/9803" alt="OpenGVLab%2FInternVL | Trendshift" style="width: 250px; height: 55px;" width="250" height="55"/></a>
<img height="55" alt="image" src="https://github.com/user-attachments/assets/bd62ab46-f0ea-40c6-ab10-7fde671716cc">

![opencompass](https://github.com/user-attachments/assets/7ce93c05-84ae-4997-a480-53897d1d3a1c)

</div>

## News 🚀🚀🚀
<<<<<<< HEAD
- `2024/10/21`: We release the Mini-InternVL series, which includes three chat models: __Mini-InternVL-1B__,  __Mini-InternVL-2B__ and __Mini-InternVL-4B__. These models achieve impressive performance with minimal size: the 4B model achieves 90% of the performance with just 5% of the model size. For more details, please check our [Project page](https://github.com/OpenGVLab/InternVL/tree/main/internvl_chat/shell/mini_internvl) and [Document](https://internvl.readthedocs.io/en/latest/internvl2.0/domain_adaptation.html).
=======

- `2024/10/21`: We release the Mini-InternVL series. These models achieve impressive performance with minimal size: the 4B model achieves 90% of the performance with just 5% of the model size. For more details, please check our [project page](https://github.com/OpenGVLab/InternVL/tree/main/internvl_chat/shell/mini_internvl) and [document](https://internvl.readthedocs.io/en/latest/internvl2.0/domain_adaptation.html).
>>>>>>> 2d93b099
- `2024/08/01`: The [Chartmimic](https://chartmimic.github.io/) team evaluated the InternVL2 series models on their benchmark. The InternVL2-26B and 76B models achieved the top two performances among open-source models, with the InternVL2 76B model surpassing GeminiProVision and exhibiting comparable results to Claude-3-opus.
- `2024/08/01`: InternVL2-Pro achieved the SOTA performance among open-source models on the [CharXiv](https://charxiv.github.io/#leaderboard) dataset, surpassing many closed-source models such as GPT-4V, Gemini 1.5 Flash, and Claude 3 Sonnet.
- `2024/07/24`: The [MLVU](https://github.com/JUNJIE99/MLVU) team evaluated InternVL-1.5 on their benchmark. The average performance on the multiple-choice task was 50.4%, while the performance on the generative tasks was 4.02. The performance on the multiple-choice task ranked #1 among all open-source MLLMs.
- `2024/07/18`: 🔥🔥 InternVL2-40B achieved SOTA performance among open-source models on the [Video-MME](https://github.com/BradyFU/Video-MME) dataset, scoring 61.2 when inputting 16 frames and 64.4 when inputting 32 frames. It significantly outperforms other open-source models and is the closest open-source model to GPT-4o mini.
- `2024/07/18`: 🔥 InternVL2-Pro achieved the SOTA performance on the [DocVQA](https://rrc.cvc.uab.es/?ch=17&com=evaluation&task=1) and [InfoVQA](https://rrc.cvc.uab.es/?ch=17&com=evaluation&task=3) benchmarks.
- `2024/07/04`: 🚀 We release the [InternVL2 series](https://huggingface.co/collections/OpenGVLab/internvl-20-667d3961ab5eb12c7ed1463e). InternVL2-Pro achieved a 62.0% accuracy on the MMMU benchmark, matching the performance of leading closed-source commercial models like GPT-4o. The free API of this model can be applied by filling ([application form](https://docs.google.com/forms/d/e/1FAIpQLSfMCzhPr1OOEKau_6jwTU0EiZMSFckDo-HMlc_hUudhF_97rw/viewform?usp=sf_link)) / ([申请表](https://wj.qq.com/s2/14910502/25a4/)). Other models are available at [HF link](https://huggingface.co/collections/OpenGVLab/internvl-20-667d3961ab5eb12c7ed1463e).
- `2024/06/19`: We propose Needle In A Multimodal Haystack ([MM-NIAH](https://github.com/OpenGVLab/MM-NIAH)), the first benchmark designed to systematically evaluate the capability of existing MLLMs to comprehend long multimodal documents.
- `2024/05/30`: We release [ShareGPT-4o](https://sharegpt4o.github.io/), a large-scale dataset that we plan to open-source with 200K images, 10K videos, and 10K audios with detailed descriptions.
- `2024/05/28`: Thanks to the [lmdeploy](https://github.com/InternLM/lmdeploy) team for providing AWQ quantization support. The 4-bit model is available at [OpenGVLab/InternVL-Chat-V1-5-AWQ](https://huggingface.co/OpenGVLab/InternVL-Chat-V1-5-AWQ).
- `2024/05/13`: InternVL 1.0 can now be used as the [text encoder](https://huggingface.co/OpenGVLab/InternVL-14B-224px) for diffusion models to support multilingual generation natively in over 110 languages worldwide. See [MuLan](https://github.com/mulanai/MuLan) for more details.
- `2024/04/18`: InternVL-Chat-V1-5 has been released at [HF link](https://huggingface.co/OpenGVLab/InternVL-Chat-V1-5), approaching the performance of GPT-4V and Gemini Pro on various benchmarks like MMMU, DocVQA, ChartQA, MathVista, etc.
- `2024/02/27`: InternVL is accepted by CVPR 2024 (Oral)! 🎉
- `2024/02/21`: [InternVL-Chat-V1-2-Plus](https://huggingface.co/OpenGVLab/InternVL-Chat-V1-2-Plus) achieved SOTA performance on MathVista (59.9), MMBench (83.8), and MMVP (58.7). See our [blog](https://internvl.github.io/blog/2024-02-21-InternVL-1.2/) for more details.
- `2024/02/12`: InternVL-Chat-V1-2 has been released. It achieves 51.6 on MMMU val and 82.3 on MMBench test. For more details, please refer to our [blog](https://internvl.github.io/blog/2024-02-21-InternVL-1.2/) and [SFT data](./internvl_chat#prepare-training-datasets). The model is now available on [HuggingFace](https://huggingface.co/OpenGVLab/InternVL-Chat-V1-2), and both training / evaluation data and scripts are open-sourced.
- `2024/01/24`: InternVL-Chat-V1-1 is released, it supports Chinese and has stronger OCR capability, see [here](https://huggingface.co/OpenGVLab/InternVL-Chat-V1-1).
- `2024/01/16`: We release our [customized mmcv/mmsegmentation/mmdetection code](https://github.com/OpenGVLab/InternVL-MMDetSeg), integrated with DeepSpeed, which can be used for training large-scale detection and segmentation models.

## TODO List

- [ ] Support vLLM and Ollama
- [x] Rebuild documents using readthedocs
- [x] Support fine-tuning different LLMs with LoRA
- [ ] Support video and PDF input in online demo
- [ ] Release InternVL2 with VisionLLMv2 integration
- [x] Release `requirements.txt` for InternVL2
- [x] Release training / evaluation code for InternVL2 series
- [x] Release Streamlit web UI for InternVL1.5 and InternVL2

## Documents

- Get Started

  - Installation: [\[Environment\]](https://internvl.readthedocs.io/en/latest/get_started/installation.html)  [\[requirements.txt\]](./requirements.txt)
  - Evaluation Data Preparation: [\[InternVL Evaluation\]](https://internvl.readthedocs.io/en/latest/get_started/eval_data_preparation.html)
  - Chat Data Format: [\[Meta File\]](https://internvl.readthedocs.io/en/latest/get_started/chat_data_format.html#meta-file)  [\[Pure Text\]](https://internvl.readthedocs.io/en/latest/get_started/chat_data_format.html#pure-text-data)  [\[Single-Image\]](https://internvl.readthedocs.io/en/latest/get_started/chat_data_format.html#single-image-data)  [\[Multi-Image\]](https://internvl.readthedocs.io/en/latest/get_started/chat_data_format.html#multi-image-data)    [\[Video\]](https://internvl.readthedocs.io/en/latest/get_started/chat_data_format.html#video-data)
  - InternVL-Chat API: [\[InternVL2-Pro\]](https://internvl.readthedocs.io/en/latest/get_started/internvl_chat_api.html#official-api-of-internvl2-pro)
  - Local Chat Demo: [\[Streamlit Demo\]](https://internvl.readthedocs.io/en/latest/get_started/local_chat_demo.html#streamlit-demo)  [\[Gradio Demo\]](https://internvl.readthedocs.io/en/latest/get_started/local_chat_demo.html#gradio-demo)  [\[LMDeploy Demo\]](https://internvl.readthedocs.io/en/latest/get_started/local_chat_demo.html#lmdeploy-demo)
  - Tutorials: [\[Enhancing InternVL2 on COCO Caption Using LoRA Fine-Tuning\]](https://internvl.readthedocs.io/en/latest/tutorials/coco_caption_finetune.html)

- InternVL Family

  - InternVL 2.0: [\[Introduction\]](https://internvl.readthedocs.io/en/latest/internvl2.0/introduction.html)  [\[Quick Start\]](https://internvl.readthedocs.io/en/latest/internvl2.0/quick_start.html)  [\[Finetune\]](https://internvl.readthedocs.io/en/latest/internvl2.0/finetune.html)  [\[Evaluation\]](https://internvl.readthedocs.io/en/latest/internvl2.0/evaluation.html)  [\[Deployment\]](https://internvl.readthedocs.io/en/latest/internvl2.0/deployment.html)
  - InternVL 1.5: [\[Introduction\]](https://internvl.readthedocs.io/en/latest/internvl1.5/introduction.html)  [\[Quick Start\]](https://internvl.readthedocs.io/en/latest/internvl1.5/quick_start.html)  [\[Finetune\]](https://internvl.readthedocs.io/en/latest/internvl1.5/finetune.html)  [\[Evaluation\]](https://internvl.readthedocs.io/en/latest/internvl1.5/evaluation.html)  [\[Deployment\]](https://internvl.readthedocs.io/en/latest/internvl1.5/deployment.html)
  - InternVL 1.2: [\[Introduction\]](https://internvl.readthedocs.io/en/latest/internvl1.2/introduction.html)  [\[Quick Start\]](https://internvl.readthedocs.io/en/latest/internvl1.2/quick_start.html)  [\[Finetune\]](https://internvl.readthedocs.io/en/latest/internvl1.2/finetune.html)  [\[Evaluation\]](https://internvl.readthedocs.io/en/latest/internvl1.2/evaluation.html)
  - InternVL 1.1: [\[Introduction\]](https://internvl.readthedocs.io/en/latest/internvl1.1/introduction.html)  [\[Quick Start\]](https://internvl.readthedocs.io/en/latest/internvl1.1/quick_start.html)  [\[Evaluation\]](https://internvl.readthedocs.io/en/latest/internvl1.1/evaluation.html)
  - InternVL 1.0: [\[Classification\]](https://internvl.readthedocs.io/en/latest/internvl1.0/classification.html)  [\[CLIP-Benchmark\]](https://internvl.readthedocs.io/en/latest/internvl1.0/clip_benchmark.html)  [\[Segmentation\]](https://internvl.readthedocs.io/en/latest/internvl1.0/segmentation.html)  [\[InternVL-Chat-LLaVA\]](https://internvl.readthedocs.io/en/latest/internvl1.0/internvl_chat_llava.html)  [\[InternVL-G\]](https://internvl.readthedocs.io/en/latest/internvl1.0/internvl_g.html)

## Compared with SOTA VLLMs

![waic_performance](https://github.com/user-attachments/assets/38f82c34-20b4-4d11-8f3e-f76af1b013c2)

## Model Zoo

#### Multimodal Large Language Model (InternVL 2.0)

<table>
  <tr>
    <th>Model Name</th>
    <th>Vision Part</th>
    <th>Language Part</th>
    <th>HF&nbsp;Link</th>
    <th>MS&nbsp;Link</th>
    <th>Document</th>
  </tr>
  <tr>
    <td>InternVL2&#8209;1B</td>
    <td><a href="https://huggingface.co/OpenGVLab/InternViT-300M-448px">InternViT&#8209;300M&#8209;448px</a></td>
    <td><a href="https://huggingface.co/Qwen/Qwen2-0.5B-Instruct">Qwen2&#8209;0.5B&#8209;Instruct</a></td>
    <td><a href="https://huggingface.co/OpenGVLab/InternVL2-1B">🤗 link</a></td>
    <td><a href="https://modelscope.cn/models/OpenGVLab/InternVL2-1B">🤖 link</a></td>
    <td><a href="https://internvl.readthedocs.io/en/latest/internvl2.0/introduction.html">📖 doc</a></td>
  </tr>
  <tr>
    <td>InternVL2&#8209;2B</td>
    <td><a href="https://huggingface.co/OpenGVLab/InternViT-300M-448px">InternViT&#8209;300M&#8209;448px</a></td>
    <td><a href="https://huggingface.co/internlm/internlm2-chat-1_8b">internlm2&#8209;chat&#8209;1&#8209;8b</a></td>
    <td><a href="https://huggingface.co/OpenGVLab/InternVL2-2B">🤗 link</a></td>
    <td><a href="https://modelscope.cn/models/OpenGVLab/InternVL2-2B">🤖 link</a></td>
    <td><a href="https://internvl.readthedocs.io/en/latest/internvl2.0/introduction.html">📖 doc</a></td>
  </tr>
  <tr>
    <td>InternVL2&#8209;4B</td>
    <td><a href="https://huggingface.co/OpenGVLab/InternViT-300M-448px">InternViT&#8209;300M&#8209;448px</a></td>
    <td><a href="https://huggingface.co/microsoft/Phi-3-mini-128k-instruct">Phi&#8209;3&#8209;mini&#8209;128k&#8209;instruct</a></td>
    <td><a href="https://huggingface.co/OpenGVLab/InternVL2-4B">🤗 link</a></td>
    <td><a href="https://modelscope.cn/models/OpenGVLab/InternVL2-4B">🤖 link</a></td>
    <td><a href="https://internvl.readthedocs.io/en/latest/internvl2.0/introduction.html">📖 doc</a></td>
  </tr>
  <tr>
    <td>InternVL2&#8209;8B</td>
    <td><a href="https://huggingface.co/OpenGVLab/InternViT-300M-448px">InternViT&#8209;300M&#8209;448px</a></td>
    <td><a href="https://huggingface.co/internlm/internlm2_5-7b-chat">internlm2_5&#8209;7b&#8209;chat</a></td>
    <td><a href="https://huggingface.co/OpenGVLab/InternVL2-8B">🤗 link</a></td>
    <td><a href="https://modelscope.cn/models/OpenGVLab/InternVL2-8B">🤖 link</a></td>
    <td><a href="https://internvl.readthedocs.io/en/latest/internvl2.0/introduction.html">📖 doc</a></td>
  </tr>
  <tr>
    <td>InternVL2&#8209;26B</td>
    <td><a href="https://huggingface.co/OpenGVLab/InternViT-6B-448px-V1-5">InternViT&#8209;6B&#8209;448px&#8209;V1&#8209;5</a></td>
    <td><a href="https://huggingface.co/internlm/internlm2-chat-20b">internlm2&#8209;chat&#8209;20b</a></td>
    <td><a href="https://huggingface.co/OpenGVLab/InternVL2-26B">🤗 link</a></td>
    <td><a href="https://modelscope.cn/models/OpenGVLab/InternVL2-26B">🤖 link</a></td>
    <td><a href="https://internvl.readthedocs.io/en/latest/internvl2.0/introduction.html">📖 doc</a></td>
  </tr>
  <tr>
    <td>InternVL2&#8209;40B</td>
    <td><a href="https://huggingface.co/OpenGVLab/InternViT-6B-448px-V1-5">InternViT&#8209;6B&#8209;448px&#8209;V1&#8209;5</a></td>
    <td><a href="https://huggingface.co/NousResearch/Nous-Hermes-2-Yi-34B">Nous&#8209;Hermes&#8209;2&#8209;Yi&#8209;34B</a></td>
    <td><a href="https://huggingface.co/OpenGVLab/InternVL2-40B">🤗 link</a></td>
    <td><a href="https://modelscope.cn/models/OpenGVLab/InternVL2-40B">🤖 link</a></td>
    <td><a href="https://internvl.readthedocs.io/en/latest/internvl2.0/introduction.html">📖 doc</a></td>
  </tr>
  <tr>
    <td>InternVL2-Llama3-76B</td>
    <td><a href="https://huggingface.co/OpenGVLab/InternViT-6B-448px-V1-5">InternViT&#8209;6B&#8209;448px&#8209;V1&#8209;5</a></td>
    <td><a href="https://huggingface.co/NousResearch/Hermes-2-Theta-Llama-3-70B">Hermes‑2‑Theta‑<br>Llama‑3‑70B</a></td>
    <td><a href="https://huggingface.co/OpenGVLab/InternVL2-Llama3-76B">🤗 link</a></td>
    <td><a href="https://modelscope.cn/models/OpenGVLab/InternVL2-Llama3-76B">🤖 link</a></td>
    <td><a href="https://internvl.readthedocs.io/en/latest/internvl2.0/introduction.html">📖 doc</a></td>
  </tr>
</table>

#### InternVL2-Pro API

We welcome everyone to use our API for research. For better management, please submit ([application form](https://docs.google.com/forms/d/e/1FAIpQLSfMCzhPr1OOEKau_6jwTU0EiZMSFckDo-HMlc_hUudhF_97rw/viewform?usp=sf_link)) / ([申请表](https://wj.qq.com/s2/14910502/25a4/)) to obtain free API access.

#### Multimodal Large Language Model (InternVL 1.0-1.5)

<table>
  <tr>
    <th>Model</th>
    <th>Date</th>
    <th>HF&nbsp;Link</th>
    <th>MS&nbsp;Link</th>
    <th>Note</th>
  </tr>
  <tr>
    <td>Mini&#8209;InternVL&#8209;Chat&#8209;4B&#8209;V1&#8209;5</td>
    <td>2024.05.28</td>
    <td><a href="https://huggingface.co/OpenGVLab/Mini-InternVL-Chat-4B-V1-5">🤗 link</a></td>
    <td><a href="https://modelscope.cn/models/OpenGVLab/Mini-InternVL-Chat-4B-V1-5">🤖 link</a></td>
    <td>🚀🚀 16% of the model size, 90% of the performance</td>
  </tr>
  <tr>
    <td>Mini&#8209;InternVL&#8209;Chat&#8209;2B&#8209;V1&#8209;5</td>
    <td>2024.05.19</td>
    <td><a href="https://huggingface.co/OpenGVLab/Mini-InternVL-Chat-2B-V1-5">🤗 link</a></td>
    <td><a href="https://modelscope.cn/models/OpenGVLab/Mini-InternVL-Chat-2B-V1-5">🤖 link</a></td>
    <td>🚀 8% of the model size, 80% of the performance</td>
  </tr>
  <tr>
    <td>InternVL&#8209;Chat&#8209;V1&#8209;5</td>
    <td>2024.04.18</td>
    <td><a href="https://huggingface.co/OpenGVLab/InternVL-Chat-V1-5">🤗 link</a></td>
    <td><a href="https://modelscope.cn/models/OpenGVLab/InternVL-Chat-V1-5">🤖 link</a></td>
    <td>support 4K image; super strong OCR; Approaching the performance of GPT-4V and Gemini Pro on various benchmarks like MMMU, DocVQA, ChartQA, MathVista, etc.</td>
  </tr>
  <tr>
    <td>InternVL&#8209;Chat&#8209;V1&#8209;2&#8209;Plus</td>
    <td>2024.02.21</td>
    <td><a href="https://huggingface.co/OpenGVLab/InternVL-Chat-V1-2-Plus">🤗 link</a></td>
    <td><a href="https://modelscope.cn/models/OpenGVLab/InternVL-Chat-V1-2-Plus">🤖 link</a></td>
    <td>more SFT data and stronger</td>
  </tr>
  <tr>
    <td>InternVL&#8209;Chat&#8209;V1&#8209;2</td>
    <td>2024.02.11</td>
    <td><a href="https://huggingface.co/OpenGVLab/InternVL-Chat-V1-2">🤗 link</a></td>
    <td><a href="https://modelscope.cn/models/OpenGVLab/InternVL-Chat-V1-2">🤖 link</a></td>
    <td>scaling up LLM to 34B</td>
  </tr>
  <tr>
    <td>InternVL&#8209;Chat&#8209;V1&#8209;1</td>
    <td>2024.01.24</td>
    <td><a href="https://huggingface.co/OpenGVLab/InternVL-Chat-V1-1">🤗 link</a></td>
    <td><a href="https://modelscope.cn/models/OpenGVLab/InternVL-Chat-V1-1">🤖 link</a></td>
    <td>support Chinese and stronger OCR</td>
  </tr>
  <tr>
    <td>InternVL&#8209;Chat&#8209;19B</td>
    <td>2023.12.25</td>
    <td><a href="https://huggingface.co/OpenGVLab/InternVL-Chat-ViT-6B-Vicuna-13B">🤗 link</a></td>
    <td><a href="https://modelscope.cn/models/OpenGVLab/InternVL-Chat-ViT-6B-Vicuna-13B">🤖 link</a></td>
    <td>English multimodal dialogue</td>
  </tr>
  <tr>
    <td>InternVL&#8209;Chat&#8209;13B</td>
    <td>2023.12.25</td>
    <td><a href="https://huggingface.co/OpenGVLab/InternVL-Chat-ViT-6B-Vicuna-7B">🤗 link</a></td>
    <td><a href="https://modelscope.cn/models/OpenGVLab/InternVL-Chat-ViT-6B-Vicuna-7B">🤖 link</a></td>
    <td>English multimodal dialogue</td>
  </tr>
</table>

#### Vision Foundation Model (InternVL 1.0-1.5)

<table>
  <tr>
    <th>Model</th>
    <th>Date</th>
    <th>HF&nbsp;Link</th>
    <th>MS&nbsp;Link</th>
    <th>Note</th>
  </tr>
  <tr>
    <td>InternViT&#8209;300M&#8209;448px</td>
    <td>2024.05.25</td>
    <td><a href="https://huggingface.co/OpenGVLab/InternViT-300M-448px">🤗 link</a></td>
    <td><a href="https://modelscope.cn/models/OpenGVLab/InternViT-300M-448px">🤖 link</a></td>
    <td>distilled small vision foundation model with 300M parameters (🔥new)</td>
  </tr>
  <tr>
    <td>InternViT&#8209;6B&#8209;448px&#8209;V1&#8209;5</td>
    <td>2024.04.20</td>
    <td><a href="https://huggingface.co/OpenGVLab/InternViT-6B-448px-V1-5">🤗 link</a></td>
    <td><a href="https://modelscope.cn/models/OpenGVLab/InternViT-6B-448px-V1-5">🤖 link</a></td>
    <td>support dynamic resolution and super strong OCR feature extraction capability by incremental pre-training (🔥new)</td>
  </tr>
  <tr>
    <td>InternViT&#8209;6B&#8209;448px&#8209;V1&#8209;2</td>
    <td>2024.02.11</td>
    <td><a href="https://huggingface.co/OpenGVLab/InternViT-6B-448px-V1-2">🤗 link</a></td>
    <td><a href="https://modelscope.cn/models/OpenGVLab/InternViT-6B-448px-V1-2">🤖 link</a></td>
    <td>support 448 resolution by incremental pre-training</td>
  </tr>
  <tr>
    <td>InternViT&#8209;6B&#8209;448px&#8209;V1&#8209;0</td>
    <td>2024.01.30</td>
    <td><a href="https://huggingface.co/OpenGVLab/InternViT-6B-448px-V1-0">🤗 link</a></td>
    <td><a href="https://modelscope.cn/models/OpenGVLab/InternViT-6B-448px-V1-0">🤖 link</a></td>
    <td>support 448 resolution by incremental pre-training</td>
  </tr>
  <tr>
    <td>InternViT&#8209;6B&#8209;224px</td>
    <td>2023.12.22</td>
    <td><a href="https://huggingface.co/OpenGVLab/InternViT-6B-224px">🤗 link</a></td>
    <td><a href="https://modelscope.cn/models/OpenGVLab/InternViT-6B-224px">🤖 link</a></td>
    <td>the first version of InternViT-6B, extracted from InternVL‑14B‑224px</td>
  </tr>
</table>

#### Vision-Language Foundation Model (InternVL 1.0)

<table>
  <tr>
    <th>Model</th>
    <th>Date</th>
    <th>HF&nbsp;Link</th>
    <th>MS&nbsp;Link</th>
    <th>Note</th>
  </tr>
  <tr>
    <td>InternVL&#8209;14B&#8209;224px</td>
    <td>2023.12.22</td>
    <td><a href="https://huggingface.co/OpenGVLab/InternVL-14B-224px">🤗 link</a></td>
    <td><a href="https://modelscope.cn/models/OpenGVLab/InternVL-14B-224px">🤖 link</a></td>
    <td>vision-language foundation model, InternViT-6B + QLLaMA, can be used for image-text retrieval like CLIP</td>
  </tr>
</table>

## What can InternVL do?

<details>
  <summary>Visual Perception (click to expand)</summary>

- Linear-Probe Image Classification [\[see details\]](./classification#-evaluation)

  ViT-22B uses the private JFT-3B dataset.

  | method              | #param | IN-1K | IN-ReaL | IN-V2 | IN-A | IN-R | IN-Sketch |
  | ------------------- | :----: | :---: | :-----: | :---: | :--: | :--: | :-------: |
  | OpenCLIP-G          |  1.8B  | 86.2  |  89.4   | 77.2  | 63.8 | 87.8 |   66.4    |
  | DINOv2-g            |  1.1B  | 86.5  |  89.6   | 78.4  | 75.9 | 78.8 |   62.5    |
  | EVA-01-CLIP-g       |  1.1B  | 86.5  |  89.3   | 77.4  | 70.5 | 87.7 |   63.1    |
  | MAWS-ViT-6.5B       |  6.5B  | 87.8  |    -    |   -   |  -   |  -   |     -     |
  | ViT-22B\*           | 21.7B  | 89.5  |  90.9   | 83.2  | 83.8 | 87.4 |     -     |
  | InternViT-6B (ours) |  5.9B  | 88.2  |  90.4   | 79.9  | 77.5 | 89.8 |   69.1    |

- Semantic Segmentation [\[see details\]](./segmentation#-evaluation)

  | method                | decoder | #param (train/total) | crop size | mIoU         |
  | --------------------- | :-----: | :------------------: | :-------: | ------------ |
  | OpenCLIP-G (frozen)   | Linear  |     0.3M / 1.8B      |    512    | 39.3         |
  | ViT-22B (frozen)      | Linear  |     0.9M / 21.7B     |    504    | 34.6         |
  | InternViT-6B (frozen) | Linear  |     0.5M / 5.9B      |    504    | 47.2 (+12.6) |
  | ViT-22B (frozen)      | UperNet |     0.8B / 22.5B     |    504    | 52.7         |
  | InternViT-6B (frozen) | UperNet |     0.4B / 6.3B      |    504    | 54.9 (+2.2)  |
  | ViT-22B               | UperNet |    22.5B / 22.5B     |    504    | 55.3         |
  | InternViT-6B          | UperNet |     6.3B / 6.3B      |    504    | 58.9 (+3.6)  |

- Zero-Shot Image Classification [\[see details\]](./clip_benchmark#imagenet-variants-and-objectnet)

  | method            | IN-1K | IN-A | IN-R | IN-V2 | IN-Sketch | ObjectNet |
  | ----------------- | :---: | :--: | :--: | :---: | :-------: | :-------: |
  | OpenCLIP-G        | 80.1  | 69.3 | 92.1 | 73.6  |   68.9    |   73.0    |
  | EVA-02-CLIP-E+    | 82.0  | 82.1 | 94.5 | 75.7  |   71.6    |   79.6    |
  | ViT-22B\*         | 85.9  | 90.1 | 96.0 | 80.9  |     -     |   87.6    |
  | InternVL-C (ours) | 83.2  | 83.8 | 95.5 | 77.3  |   73.9    |   80.6    |

- Multilingual Zero-Shot Image Classification [\[see details\]](./clip_benchmark#multilingual-imagenet-1k)

  EN: English, ZH: Chinese, JP: Japanese, Ar: Arabic, IT: Italian

  | method            | IN-1K (EN) | IN-1K (ZH) | IN-1K (JP) | IN-1K (AR) | IN-1K (IT) |
  | ----------------- | :--------: | :--------: | :--------: | :--------: | :--------: |
  | Taiyi-CLIP-ViT-H  |     -      |    54.4    |     -      |     -      |     -      |
  | WuKong-ViT-L-G    |     -      |    57.5    |     -      |     -      |     -      |
  | CN-CLIP-ViT-H     |     -      |    59.6    |     -      |     -      |     -      |
  | AltCLIP-ViT-L     |    74.5    |    59.6    |     -      |     -      |     -      |
  | EVA-02-CLIP-E+    |    82.0    |     -      |     -      |     -      |    41.2    |
  | OpenCLIP-XLM-R-H  |    77.0    |    55.7    |    53.1    |    37.0    |    56.8    |
  | InternVL-C (ours) |    83.2    |    64.5    |    61.5    |    44.9    |    65.7    |

- Zero-Shot Video Classification

  | method            | #frame | K400 | K600 | K700 |
  | ----------------- | :----: | :--: | :--: | :--: |
  | OpenCLIP-G        |   1    | 65.9 | 66.1 | 59.2 |
  | EVA-02-CLIP-E+    |   1    | 69.8 | 69.3 | 63.4 |
  | InternVL-C (ours) |   1    | 71.0 | 71.3 | 65.7 |
  | ViCLIP            |   8    | 75.7 | 73.5 | 66.4 |
  | InternVL-C (ours) |   8    | 79.4 | 78.8 | 71.5 |

</details>

<details>
  <summary>Cross-Modal Retrieval (click to expand)</summary>

- English Zero-Shot Image-Text Retrieval [\[see details\]](./clip_benchmark#flickr30k--coco)

  <table>
    <tr align=center>
        <td rowspan="3" align=left><b>model</b></td>
        <td colspan="6" align=center><b>Flickr30K</b></td>
        <td colspan="6" align=center><b>COCO</b></td>
        <td rowspan="3" align=center><b>avg</b></td>

  </tr>
     <tr align=center>
        <td colspan="3" align=center><b>image-to-text</b></td>
        <td colspan="3" align=center><b>text-to-image</b></td>
         <td colspan="3" align=center><b>image-to-text</b></td>
        <td colspan="3" align=center><b>text-to-image</b></td>
     </tr>
     <tr>
        <td>R@1</td>
        <td>R@5</td>
        <td>R@10</td>
        <td>R@1</td>
        <td>R@5</td>
        <td>R@10</td>
        <td>R@1</td>
        <td>R@5</td>
        <td>R@10</td>
        <td>R@1</td>
        <td>R@5</td>
        <td>R@10</td>
     </tr>

  <tr align=center>
        <td align=left>OpenCLIP-G</td>
        <td>92.9</td>
        <td>99.3</td>
        <td>99.8</td>
        <td>79.5</td>
        <td>95.0</td>
        <td>97.1</td>
        <td>67.3</td>
        <td>86.9</td>
        <td>92.6</td>
        <td>51.4</td>
        <td>74.9</td>
        <td>83.0</td>
        <td>85.0</td>
     </tr>
  <tr align=center>
        <td align=left>EVA-02-CLIP-E+</td>
        <td>93.9</td>
        <td>99.4</td>
        <td>99.8</td>
        <td>78.8</td>
        <td>94.2</td>
        <td>96.8</td>
        <td>68.8</td>
        <td>87.8</td>
        <td>92.8</td>
        <td>51.1</td>
        <td>75.0</td>
        <td>82.7</td>
        <td>85.1</td>
     </tr>
    <tr align=center>
        <td align=left>EVA-CLIP-8B</td>
        <td>95.6</td>
        <td>99.6</td>
        <td>99.9</td>
        <td>80.8</td>
        <td>95.5</td>
        <td>97.6</td>
        <td>70.3</td>
        <td>89.3</td>
        <td>93.9</td>
        <td>53.0</td>
        <td>76.0</td>
        <td>83.4</td>
        <td>86.2</td>
     </tr>
  <tr align=center>
        <td align=left>InternVL-C (ours)</td>
        <td>94.7</td>
        <td>99.6</td>
        <td>99.9</td>
        <td>81.7</td>
        <td>96.0</td>
        <td>98.2</td>
        <td>70.6</td>
        <td>89.0</td>
        <td>93.5</td>
        <td>54.1</td>
        <td>77.3</td>
        <td>84.6</td>
        <td>86.6</td>
     </tr>
  <tr align=center>
        <td align=left>InternVL-G (ours)</td>
        <td>95.7</td>
        <td>99.7</td>
        <td>99.9</td>
        <td>85.0</td>
        <td>97.0</td>
        <td>98.6</td>
        <td>74.9</td>
        <td>91.3</td>
        <td>95.2</td>
        <td>58.6</td>
        <td>81.3</td>
        <td>88.0</td>
        <td>88.8</td>
     </tr>

  </table>

- Chinese Zero-Shot Image-Text Retrieval [\[see details\]](./clip_benchmark#flickr30k-cn--coco-cn)

  <table>
    <tr  align=center>
        <td rowspan="3" align=left><b>model</b></td>
        <td colspan="6" align=center><b>Flickr30K-CN</b></td>
        <td colspan="6" align=center><b>COCO-CN</b></td>
        <td rowspan="3" align=center><b>avg</b></td>

  </tr>
     <tr  align=center>
        <td colspan="3" align=center><b>image-to-text</b></td>
        <td colspan="3" align=center><b>text-to-image</b></td>
         <td colspan="3" align=center><b>image-to-text</b></td>
        <td colspan="3" align=center><b>text-to-image</b></td>
     </tr>
     <tr>
        <td>R@1</td>
        <td>R@5</td>
        <td>R@10</td>
        <td>R@1</td>
        <td>R@5</td>
        <td>R@10</td>
        <td>R@1</td>
        <td>R@5</td>
        <td>R@10</td>
        <td>R@1</td>
        <td>R@5</td>
        <td>R@10</td>
     </tr>

  <tr align=center>
        <td align=left>CN-CLIP-ViT-H</td>
        <td>81.6</td>
        <td>97.5</td>
        <td>98.8</td>
        <td>71.2</td>
        <td>91.4</td>
        <td>95.5</td>
        <td>63.0</td>
        <td>86.6</td>
        <td>92.9</td>
        <td>69.2</td>
        <td>89.9</td>
        <td>96.1</td>
        <td>86.1</td>
     </tr>

  <tr align=center>
        <td align=left>OpenCLIP-XLM-R-H</td>
        <td>86.1</td>
        <td>97.5</td>
        <td>99.2</td>
        <td>71.0</td>
        <td>90.5</td>
        <td>94.9</td>
        <td>70.0</td>
        <td>91.5</td>
        <td>97.0</td>
        <td>66.1</td>
        <td>90.8</td>
        <td>96.0</td>
        <td>87.6</td>
     </tr>

  <tr align=center>
        <td align=left>InternVL-C (ours)</td>
        <td>90.3</td>
        <td>98.8</td>
        <td>99.7</td>
        <td>75.1</td>
        <td>92.9</td>
        <td>96.4</td>
        <td>68.8</td>
        <td>92.0</td>
        <td>96.7</td>
        <td>68.9</td>
        <td>91.9</td>
        <td>96.5</td>
        <td>89.0</td>
     </tr>
  <tr align=center>
        <td align=left>InternVL-G (ours)</td>
        <td>92.9</td>
        <td>99.4</td>
        <td>99.8</td>
        <td>77.7</td>
        <td>94.8</td>
        <td>97.3</td>
        <td>71.4</td>
        <td>93.9</td>
        <td>97.7</td>
        <td>73.8</td>
        <td>94.4</td>
        <td>98.1</td>
        <td>90.9</td>
     </tr>

  </table>

- Multilingual Zero-Shot Image-Text Retrieval on XTD [\[see details\]](./clip_benchmark#xtd)

  | method            |  EN  |  ES  |  FR  |  ZH  |  IT  |  KO  |  RU  |  JP  | average |
  | ----------------- | :--: | :--: | :--: | :--: | :--: | :--: | :--: | :--: | :-----: |
  | AltCLIP           | 95.4 | 94.1 | 92.9 | 95.1 | 94.2 | 94.4 | 91.8 | 91.7 |  93.7   |
  | OpenCLIP-XLM-R-H  | 97.3 | 96.1 | 94.5 | 94.7 | 96.0 | 90.2 | 93.9 | 94.0 |  94.6   |
  | InternVL-C (ours) | 97.3 | 95.7 | 95.1 | 95.6 | 96.0 | 92.2 | 93.3 | 95.5 |  95.1   |
  | InternVL-G (ours) | 98.6 | 97.7 | 96.5 | 96.7 | 96.9 | 95.1 | 94.8 | 96.1 |  96.6   |

</details>

<details>
  <summary>Multimodal Dialogue</summary>

See ["Compared with SOTA VLLMs"](#compared-with-sota-vllms) section.

</details>

## Quick Start with HuggingFace

<details>
  <summary>using InternViT-6B for visual feature extraction (click to expand)</summary>

```python
import torch
from PIL import Image
from transformers import AutoModel, CLIPImageProcessor

model = AutoModel.from_pretrained(
    'OpenGVLab/InternViT-6B-448px-V1-5',
    torch_dtype=torch.bfloat16,
    low_cpu_mem_usage=True,
    trust_remote_code=True).cuda().eval()

image = Image.open('./examples/image1.jpg').convert('RGB')

image_processor = CLIPImageProcessor.from_pretrained('OpenGVLab/InternViT-6B-448px-V1-5')

pixel_values = image_processor(images=image, return_tensors='pt').pixel_values
pixel_values = pixel_values.to(torch.bfloat16).cuda()

outputs = model(pixel_values)
```

</details>

<details>
  <summary>using InternVL-C(ontrastive) and InternVL-G(enerative) for cross-modal retrieval (click to expand)</summary>

```python
import torch
from PIL import Image
from transformers import AutoModel, CLIPImageProcessor
from transformers import AutoTokenizer


model = AutoModel.from_pretrained(
    'OpenGVLab/InternVL-14B-224px',
    torch_dtype=torch.bfloat16,
    low_cpu_mem_usage=True,
    trust_remote_code=True).cuda().eval()

image_processor = CLIPImageProcessor.from_pretrained('OpenGVLab/InternVL-14B-224px')

tokenizer = AutoTokenizer.from_pretrained(
    'OpenGVLab/InternVL-14B-224px', use_fast=False, add_eos_token=True)
tokenizer.pad_token_id = 0  # set pad_token_id to 0

images = [
    Image.open('./examples/image1.jpg').convert('RGB'),
    Image.open('./examples/image2.jpg').convert('RGB'),
    Image.open('./examples/image3.jpg').convert('RGB')
]
prefix = 'summarize:'
texts = [
    prefix + 'a photo of a red panda',  # English
    prefix + '一张熊猫的照片',  # Chinese
    prefix + '二匹の猫の写真'  # Japanese
]

pixel_values = image_processor(images=images, return_tensors='pt').pixel_values
pixel_values = pixel_values.to(torch.bfloat16).cuda()
input_ids = tokenizer(texts, return_tensors='pt', max_length=80,
                      truncation=True, padding='max_length').input_ids.cuda()

# InternVL-C
logits_per_image, logits_per_text = model(
    image=pixel_values, text=input_ids, mode='InternVL-C')
probs = logits_per_image.softmax(dim=-1)
# tensor([[9.9609e-01, 5.2185e-03, 6.0070e-08],
#         [2.2949e-02, 9.7656e-01, 5.9903e-06],
#         [3.2932e-06, 7.4863e-05, 1.0000e+00]], device='cuda:0',
#        dtype=torch.bfloat16, grad_fn=<SoftmaxBackward0>)

# InternVL-G
logits_per_image, logits_per_text = model(
    image=pixel_values, text=input_ids, mode='InternVL-G')
probs = logits_per_image.softmax(dim=-1)
# tensor([[9.9609e-01, 3.1738e-03, 3.6322e-08],
#         [8.6060e-03, 9.9219e-01, 2.8759e-06],
#         [1.7583e-06, 3.1233e-05, 1.0000e+00]], device='cuda:0',
#        dtype=torch.bfloat16, grad_fn=<SoftmaxBackward0>)

# please set add_eos_token to False for generation
tokenizer.add_eos_token = False
image = Image.open('./examples/image1.jpg').convert('RGB')
pixel_values = image_processor(images=image, return_tensors='pt').pixel_values
pixel_values = pixel_values.to(torch.bfloat16).cuda()

tokenized = tokenizer("English caption:", return_tensors='pt')
pred = model.generate(
    pixel_values=pixel_values,
    input_ids=tokenized.input_ids.cuda(),
    attention_mask=tokenized.attention_mask.cuda(),
    num_beams=5,
    min_new_tokens=8,
)
caption = tokenizer.decode(pred[0].cpu(), skip_special_tokens=True).strip()
# English caption: a red panda sitting on top of a wooden platform
```

</details>

<details>
  <summary>using InternVL-Chat for multimodal chat (click to expand)</summary>

Here, we take the smaller `OpenGVLab/InternVL2-8B` as an example:

```python
import numpy as np
import torch
import torchvision.transforms as T
from decord import VideoReader, cpu
from PIL import Image
from torchvision.transforms.functional import InterpolationMode
from transformers import AutoModel, AutoTokenizer

IMAGENET_MEAN = (0.485, 0.456, 0.406)
IMAGENET_STD = (0.229, 0.224, 0.225)

def build_transform(input_size):
    MEAN, STD = IMAGENET_MEAN, IMAGENET_STD
    transform = T.Compose([
        T.Lambda(lambda img: img.convert('RGB') if img.mode != 'RGB' else img),
        T.Resize((input_size, input_size), interpolation=InterpolationMode.BICUBIC),
        T.ToTensor(),
        T.Normalize(mean=MEAN, std=STD)
    ])
    return transform

def find_closest_aspect_ratio(aspect_ratio, target_ratios, width, height, image_size):
    best_ratio_diff = float('inf')
    best_ratio = (1, 1)
    area = width * height
    for ratio in target_ratios:
        target_aspect_ratio = ratio[0] / ratio[1]
        ratio_diff = abs(aspect_ratio - target_aspect_ratio)
        if ratio_diff < best_ratio_diff:
            best_ratio_diff = ratio_diff
            best_ratio = ratio
        elif ratio_diff == best_ratio_diff:
            if area > 0.5 * image_size * image_size * ratio[0] * ratio[1]:
                best_ratio = ratio
    return best_ratio

def dynamic_preprocess(image, min_num=1, max_num=12, image_size=448, use_thumbnail=False):
    orig_width, orig_height = image.size
    aspect_ratio = orig_width / orig_height

    # calculate the existing image aspect ratio
    target_ratios = set(
        (i, j) for n in range(min_num, max_num + 1) for i in range(1, n + 1) for j in range(1, n + 1) if
        i * j <= max_num and i * j >= min_num)
    target_ratios = sorted(target_ratios, key=lambda x: x[0] * x[1])

    # find the closest aspect ratio to the target
    target_aspect_ratio = find_closest_aspect_ratio(
        aspect_ratio, target_ratios, orig_width, orig_height, image_size)

    # calculate the target width and height
    target_width = image_size * target_aspect_ratio[0]
    target_height = image_size * target_aspect_ratio[1]
    blocks = target_aspect_ratio[0] * target_aspect_ratio[1]

    # resize the image
    resized_img = image.resize((target_width, target_height))
    processed_images = []
    for i in range(blocks):
        box = (
            (i % (target_width // image_size)) * image_size,
            (i // (target_width // image_size)) * image_size,
            ((i % (target_width // image_size)) + 1) * image_size,
            ((i // (target_width // image_size)) + 1) * image_size
        )
        # split the image
        split_img = resized_img.crop(box)
        processed_images.append(split_img)
    assert len(processed_images) == blocks
    if use_thumbnail and len(processed_images) != 1:
        thumbnail_img = image.resize((image_size, image_size))
        processed_images.append(thumbnail_img)
    return processed_images

def load_image(image_file, input_size=448, max_num=12):
    image = Image.open(image_file).convert('RGB')
    transform = build_transform(input_size=input_size)
    images = dynamic_preprocess(image, image_size=input_size, use_thumbnail=True, max_num=max_num)
    pixel_values = [transform(image) for image in images]
    pixel_values = torch.stack(pixel_values)
    return pixel_values

# If you have an 80G A100 GPU, you can put the entire model on a single GPU.
# Otherwise, you need to load a model using multiple GPUs, please refer to the `Multiple GPUs` section.
path = 'OpenGVLab/InternVL2-8B'
model = AutoModel.from_pretrained(
    path,
    torch_dtype=torch.bfloat16,
    low_cpu_mem_usage=True,
    trust_remote_code=True).eval().cuda()
tokenizer = AutoTokenizer.from_pretrained(path, trust_remote_code=True, use_fast=False)

# set the max number of tiles in `max_num`
pixel_values = load_image('./examples/image1.jpg', max_num=12).to(torch.bfloat16).cuda()
generation_config = dict(max_new_tokens=1024, do_sample=False)

# pure-text conversation (纯文本对话)
question = 'Hello, who are you?'
response, history = model.chat(tokenizer, None, question, generation_config, history=None, return_history=True)
print(f'User: {question}\nAssistant: {response}')

question = 'Can you tell me a story?'
response, history = model.chat(tokenizer, None, question, generation_config, history=history, return_history=True)
print(f'User: {question}\nAssistant: {response}')

# single-image single-round conversation (单图单轮对话)
question = '<image>\nPlease describe the image shortly.'
response = model.chat(tokenizer, pixel_values, question, generation_config)
print(f'User: {question}\nAssistant: {response}')

# single-image multi-round conversation (单图多轮对话)
question = '<image>\nPlease describe the image in detail.'
response, history = model.chat(tokenizer, pixel_values, question, generation_config, history=None, return_history=True)
print(f'User: {question}\nAssistant: {response}')

question = 'Please write a poem according to the image.'
response, history = model.chat(tokenizer, pixel_values, question, generation_config, history=history, return_history=True)
print(f'User: {question}\nAssistant: {response}')

# multi-image multi-round conversation, combined images (多图多轮对话，拼接图像)
pixel_values1 = load_image('./examples/image1.jpg', max_num=12).to(torch.bfloat16).cuda()
pixel_values2 = load_image('./examples/image2.jpg', max_num=12).to(torch.bfloat16).cuda()
pixel_values = torch.cat((pixel_values1, pixel_values2), dim=0)

question = '<image>\nDescribe the two images in detail.'
response, history = model.chat(tokenizer, pixel_values, question, generation_config,
                               history=None, return_history=True)
print(f'User: {question}\nAssistant: {response}')

question = 'What are the similarities and differences between these two images.'
response, history = model.chat(tokenizer, pixel_values, question, generation_config,
                               history=history, return_history=True)
print(f'User: {question}\nAssistant: {response}')

# multi-image multi-round conversation, separate images (多图多轮对话，独立图像)
pixel_values1 = load_image('./examples/image1.jpg', max_num=12).to(torch.bfloat16).cuda()
pixel_values2 = load_image('./examples/image2.jpg', max_num=12).to(torch.bfloat16).cuda()
pixel_values = torch.cat((pixel_values1, pixel_values2), dim=0)
num_patches_list = [pixel_values1.size(0), pixel_values2.size(0)]

question = 'Image-1: <image>\nImage-2: <image>\nDescribe the two images in detail.'
response, history = model.chat(tokenizer, pixel_values, question, generation_config,
                               num_patches_list=num_patches_list,
                               history=None, return_history=True)
print(f'User: {question}\nAssistant: {response}')

question = 'What are the similarities and differences between these two images.'
response, history = model.chat(tokenizer, pixel_values, question, generation_config,
                               num_patches_list=num_patches_list,
                               history=history, return_history=True)
print(f'User: {question}\nAssistant: {response}')

# batch inference, single image per sample (单图批处理)
pixel_values1 = load_image('./examples/image1.jpg', max_num=12).to(torch.bfloat16).cuda()
pixel_values2 = load_image('./examples/image2.jpg', max_num=12).to(torch.bfloat16).cuda()
num_patches_list = [pixel_values1.size(0), pixel_values2.size(0)]
pixel_values = torch.cat((pixel_values1, pixel_values2), dim=0)

questions = ['<image>\nDescribe the image in detail.'] * len(num_patches_list)
responses = model.batch_chat(tokenizer, pixel_values,
                             num_patches_list=num_patches_list,
                             questions=questions,
                             generation_config=generation_config)
for question, response in zip(questions, responses):
    print(f'User: {question}\nAssistant: {response}')

# video multi-round conversation (视频多轮对话)
def get_index(bound, fps, max_frame, first_idx=0, num_segments=32):
    if bound:
        start, end = bound[0], bound[1]
    else:
        start, end = -100000, 100000
    start_idx = max(first_idx, round(start * fps))
    end_idx = min(round(end * fps), max_frame)
    seg_size = float(end_idx - start_idx) / num_segments
    frame_indices = np.array([
        int(start_idx + (seg_size / 2) + np.round(seg_size * idx))
        for idx in range(num_segments)
    ])
    return frame_indices

def load_video(video_path, bound=None, input_size=448, max_num=1, num_segments=32):
    vr = VideoReader(video_path, ctx=cpu(0), num_threads=1)
    max_frame = len(vr) - 1
    fps = float(vr.get_avg_fps())

    pixel_values_list, num_patches_list = [], []
    transform = build_transform(input_size=input_size)
    frame_indices = get_index(bound, fps, max_frame, first_idx=0, num_segments=num_segments)
    for frame_index in frame_indices:
        img = Image.fromarray(vr[frame_index].asnumpy()).convert('RGB')
        img = dynamic_preprocess(img, image_size=input_size, use_thumbnail=True, max_num=max_num)
        pixel_values = [transform(tile) for tile in img]
        pixel_values = torch.stack(pixel_values)
        num_patches_list.append(pixel_values.shape[0])
        pixel_values_list.append(pixel_values)
    pixel_values = torch.cat(pixel_values_list)
    return pixel_values, num_patches_list

video_path = './examples/red-panda.mp4'
pixel_values, num_patches_list = load_video(video_path, num_segments=8, max_num=1)
pixel_values = pixel_values.to(torch.bfloat16).cuda()
video_prefix = ''.join([f'Frame{i+1}: <image>\n' for i in range(len(num_patches_list))])
question = video_prefix + 'What is the red panda doing?'
# Frame1: <image>\nFrame2: <image>\n...\nFrame8: <image>\n{question}
response, history = model.chat(tokenizer, pixel_values, question, generation_config,
                               num_patches_list=num_patches_list, history=None, return_history=True)
print(f'User: {question}\nAssistant: {response}')

question = 'Describe this video in detail. Don\'t repeat.'
response, history = model.chat(tokenizer, pixel_values, question, generation_config,
                               num_patches_list=num_patches_list, history=history, return_history=True)
print(f'User: {question}\nAssistant: {response}')
```

</details>

## License

This project is released under the [MIT license](LICENSE). Parts of this project contain code and models from other sources, which are subject to their respective licenses.

## Citation

If you find this project useful in your research, please consider cite:

```BibTeX
@article{chen2023internvl,
  title={InternVL: Scaling up Vision Foundation Models and Aligning for Generic Visual-Linguistic Tasks},
  author={Chen, Zhe and Wu, Jiannan and Wang, Wenhai and Su, Weijie and Chen, Guo and Xing, Sen and Zhong, Muyan and Zhang, Qinglong and Zhu, Xizhou and Lu, Lewei and Li, Bin and Luo, Ping and Lu, Tong and Qiao, Yu and Dai, Jifeng},
  journal={arXiv preprint arXiv:2312.14238},
  year={2023}
}

@article{chen2024far,
  title={How Far Are We to GPT-4V? Closing the Gap to Commercial Multimodal Models with Open-Source Suites},
  author={Chen, Zhe and Wang, Weiyun and Tian, Hao and Ye, Shenglong and Gao, Zhangwei and Cui, Erfei and Tong, Wenwen and Hu, Kongzhi and Luo, Jiapeng and Ma, Zheng and others},
  journal={arXiv preprint arXiv:2404.16821},
  year={2024}
}
@article{gao2024mini,
  title={Mini-InternVL: A Flexible-Transfer Pocket Multimodal Model with 5\% Parameters and 90\% Performance},
  author={Gao, Zhangwei and Chen, Zhe and Cui, Erfei and Ren, Yiming and Wang, Weiyun and Zhu, Jinguo and Tian, Hao and Ye, Shenglong and He, Junjun and Zhu, Xizhou and others},
  journal={arXiv preprint arXiv:2410.16261},
  year={2024}
}
```

## Acknowledgement

InternVL is built with reference to the code of the following projects: [OpenAI CLIP](https://github.com/openai/CLIP), [Open CLIP](https://github.com/mlfoundations/open_clip), [CLIP Benchmark](https://github.com/LAION-AI/CLIP_benchmark), [EVA](https://github.com/baaivision/EVA/tree/master), [InternImage](https://github.com/OpenGVLab/InternImage), [ViT-Adapter](https://github.com/czczup/ViT-Adapter), [MMSegmentation](https://github.com/open-mmlab/mmsegmentation), [Transformers](https://github.com/huggingface/transformers), [DINOv2](https://github.com/facebookresearch/dinov2), [BLIP-2](https://github.com/salesforce/LAVIS/tree/main/projects/blip2), [Qwen-VL](https://github.com/QwenLM/Qwen-VL/tree/master/eval_mm), and [LLaVA-1.5](https://github.com/haotian-liu/LLaVA). Thanks for their awesome work!

______________________________________________________________________

If you want to join our WeChat group, please scan the following QR Code to add our assistant as a Wechat friend:

<p align="center"><img width="300" alt="image" src="https://github.com/OpenGVLab/DragGAN/assets/26198430/e3f0807f-956a-474e-8fd2-1f7c22d73997"></p><|MERGE_RESOLUTION|>--- conflicted
+++ resolved
@@ -2,11 +2,6 @@
 
 # <img width="60" alt="image" src="https://github.com/OpenGVLab/InternVL/assets/47669167/7037290e-f474-4d11-b90f-1d8316087bf8"> InternVL Family: Closing the Gap to Commercial Multimodal Models with Open-Source Suites —— A Pioneering Open-Source Alternative to GPT-4o
 
-<<<<<<< HEAD
-[\[🔥 Mini-InternVL\]](https://github.com/OpenGVLab/InternVL/tree/main/internvl_chat/shell/mini_internvl) [\[🆕 Blog\]](https://internvl.github.io/blog/) [\[🤔 FAQs\]](https://internvl.readthedocs.io/en/latest/tutorials/faqs.html)  [\[🚀 InternVL2 Blog\]](https://internvl.github.io/blog/2024-07-02-InternVL-2.0/)  [\[🗨️ Chat Demo\]](https://internvl.opengvlab.com/)  [\[🤗 HF Demo\]](https://huggingface.co/spaces/OpenGVLab/InternVL)  [\[📖 Document\]](https://internvl.readthedocs.io/en/latest/)  [\[🌐 API\]](https://internvl.readthedocs.io/en/latest/get_started/internvl_chat_api.html)  [\[🚀 Quick Start\]](#quick-start-with-huggingface)
-
-[\[🔥 Mini-InternVL Report\]](https://arxiv.org/abs/2410.16261) [\[📜 InternVL 1.5 Report\]](https://arxiv.org/abs/2404.16821) [\[📜 InternVL 1.0 Paper\]](https://arxiv.org/abs/2312.14238)   [\[📖 2.0 中文解读\]](https://zhuanlan.zhihu.com/p/706547971) [\[📖 1.5 中文解读\]](https://zhuanlan.zhihu.com/p/699439759)    [\[📖 1.0 中文解读\]](https://zhuanlan.zhihu.com/p/702946079)  
-=======
 <div align="center">
   <img width="500" alt="image" src="https://github.com/user-attachments/assets/930e6814-8a9f-43e1-a284-118a5732daa4">
   <br>
@@ -17,7 +12,6 @@
 [\[🔥 Mini-InternVL Report\]](https://arxiv.org/abs/2410.16261)  [\[📜 InternVL 1.5 Report\]](https://arxiv.org/abs/2404.16821)  [\[📜 InternVL 1.0 Paper\]](https://arxiv.org/abs/2312.14238)
 
 [\[📖 2.0 中文解读\]](https://zhuanlan.zhihu.com/p/706547971)  [\[📖 1.5 中文解读\]](https://zhuanlan.zhihu.com/p/699439759)  [\[📖 1.0 中文解读\]](https://zhuanlan.zhihu.com/p/702946079)
->>>>>>> 2d93b099
 
 [Switch to the Chinese version (切换至中文版)](/README_zh.md)
 
@@ -29,12 +23,8 @@
 </div>
 
 ## News 🚀🚀🚀
-<<<<<<< HEAD
-- `2024/10/21`: We release the Mini-InternVL series, which includes three chat models: __Mini-InternVL-1B__,  __Mini-InternVL-2B__ and __Mini-InternVL-4B__. These models achieve impressive performance with minimal size: the 4B model achieves 90% of the performance with just 5% of the model size. For more details, please check our [Project page](https://github.com/OpenGVLab/InternVL/tree/main/internvl_chat/shell/mini_internvl) and [Document](https://internvl.readthedocs.io/en/latest/internvl2.0/domain_adaptation.html).
-=======
 
 - `2024/10/21`: We release the Mini-InternVL series. These models achieve impressive performance with minimal size: the 4B model achieves 90% of the performance with just 5% of the model size. For more details, please check our [project page](https://github.com/OpenGVLab/InternVL/tree/main/internvl_chat/shell/mini_internvl) and [document](https://internvl.readthedocs.io/en/latest/internvl2.0/domain_adaptation.html).
->>>>>>> 2d93b099
 - `2024/08/01`: The [Chartmimic](https://chartmimic.github.io/) team evaluated the InternVL2 series models on their benchmark. The InternVL2-26B and 76B models achieved the top two performances among open-source models, with the InternVL2 76B model surpassing GeminiProVision and exhibiting comparable results to Claude-3-opus.
 - `2024/08/01`: InternVL2-Pro achieved the SOTA performance among open-source models on the [CharXiv](https://charxiv.github.io/#leaderboard) dataset, surpassing many closed-source models such as GPT-4V, Gemini 1.5 Flash, and Claude 3 Sonnet.
 - `2024/07/24`: The [MLVU](https://github.com/JUNJIE99/MLVU) team evaluated InternVL-1.5 on their benchmark. The average performance on the multiple-choice task was 50.4%, while the performance on the generative tasks was 4.02. The performance on the multiple-choice task ranked #1 among all open-source MLLMs.
@@ -304,14 +294,14 @@
 
   ViT-22B uses the private JFT-3B dataset.
 
-  | method              | #param | IN-1K | IN-ReaL | IN-V2 | IN-A | IN-R | IN-Sketch |
-  | ------------------- | :----: | :---: | :-----: | :---: | :--: | :--: | :-------: |
-  | OpenCLIP-G          |  1.8B  | 86.2  |  89.4   | 77.2  | 63.8 | 87.8 |   66.4    |
-  | DINOv2-g            |  1.1B  | 86.5  |  89.6   | 78.4  | 75.9 | 78.8 |   62.5    |
-  | EVA-01-CLIP-g       |  1.1B  | 86.5  |  89.3   | 77.4  | 70.5 | 87.7 |   63.1    |
-  | MAWS-ViT-6.5B       |  6.5B  | 87.8  |    -    |   -   |  -   |  -   |     -     |
-  | ViT-22B\*           | 21.7B  | 89.5  |  90.9   | 83.2  | 83.8 | 87.4 |     -     |
-  | InternViT-6B (ours) |  5.9B  | 88.2  |  90.4   | 79.9  | 77.5 | 89.8 |   69.1    |
+  | method              | #param | IN-1K | IN-ReaL | IN-V2 | IN-A  | IN-R  | IN-Sketch |
+  | ------------------- | :----: | :---: | :-----: | :---: | :---: | :---: | :-------: |
+  | OpenCLIP-G          |  1.8B  | 86.2  |  89.4   | 77.2  | 63.8  | 87.8  |   66.4    |
+  | DINOv2-g            |  1.1B  | 86.5  |  89.6   | 78.4  | 75.9  | 78.8  |   62.5    |
+  | EVA-01-CLIP-g       |  1.1B  | 86.5  |  89.3   | 77.4  | 70.5  | 87.7  |   63.1    |
+  | MAWS-ViT-6.5B       |  6.5B  | 87.8  |    -    |   -   |   -   |   -   |     -     |
+  | ViT-22B\*           | 21.7B  | 89.5  |  90.9   | 83.2  | 83.8  | 87.4  |     -     |
+  | InternViT-6B (ours) |  5.9B  | 88.2  |  90.4   | 79.9  | 77.5  | 89.8  |   69.1    |
 
 - Semantic Segmentation [\[see details\]](./segmentation#-evaluation)
 
@@ -327,12 +317,12 @@
 
 - Zero-Shot Image Classification [\[see details\]](./clip_benchmark#imagenet-variants-and-objectnet)
 
-  | method            | IN-1K | IN-A | IN-R | IN-V2 | IN-Sketch | ObjectNet |
-  | ----------------- | :---: | :--: | :--: | :---: | :-------: | :-------: |
-  | OpenCLIP-G        | 80.1  | 69.3 | 92.1 | 73.6  |   68.9    |   73.0    |
-  | EVA-02-CLIP-E+    | 82.0  | 82.1 | 94.5 | 75.7  |   71.6    |   79.6    |
-  | ViT-22B\*         | 85.9  | 90.1 | 96.0 | 80.9  |     -     |   87.6    |
-  | InternVL-C (ours) | 83.2  | 83.8 | 95.5 | 77.3  |   73.9    |   80.6    |
+  | method            | IN-1K | IN-A  | IN-R  | IN-V2 | IN-Sketch | ObjectNet |
+  | ----------------- | :---: | :---: | :---: | :---: | :-------: | :-------: |
+  | OpenCLIP-G        | 80.1  | 69.3  | 92.1  | 73.6  |   68.9    |   73.0    |
+  | EVA-02-CLIP-E+    | 82.0  | 82.1  | 94.5  | 75.7  |   71.6    |   79.6    |
+  | ViT-22B\*         | 85.9  | 90.1  | 96.0  | 80.9  |     -     |   87.6    |
+  | InternVL-C (ours) | 83.2  | 83.8  | 95.5  | 77.3  |   73.9    |   80.6    |
 
 - Multilingual Zero-Shot Image Classification [\[see details\]](./clip_benchmark#multilingual-imagenet-1k)
 
@@ -350,13 +340,13 @@
 
 - Zero-Shot Video Classification
 
-  | method            | #frame | K400 | K600 | K700 |
-  | ----------------- | :----: | :--: | :--: | :--: |
-  | OpenCLIP-G        |   1    | 65.9 | 66.1 | 59.2 |
-  | EVA-02-CLIP-E+    |   1    | 69.8 | 69.3 | 63.4 |
-  | InternVL-C (ours) |   1    | 71.0 | 71.3 | 65.7 |
-  | ViCLIP            |   8    | 75.7 | 73.5 | 66.4 |
-  | InternVL-C (ours) |   8    | 79.4 | 78.8 | 71.5 |
+  | method            | #frame | K400  | K600  | K700  |
+  | ----------------- | :----: | :---: | :---: | :---: |
+  | OpenCLIP-G        |   1    | 65.9  | 66.1  | 59.2  |
+  | EVA-02-CLIP-E+    |   1    | 69.8  | 69.3  | 63.4  |
+  | InternVL-C (ours) |   1    | 71.0  | 71.3  | 65.7  |
+  | ViCLIP            |   8    | 75.7  | 73.5  | 66.4  |
+  | InternVL-C (ours) |   8    | 79.4  | 78.8  | 71.5  |
 
 </details>
 
@@ -579,12 +569,12 @@
 
 - Multilingual Zero-Shot Image-Text Retrieval on XTD [\[see details\]](./clip_benchmark#xtd)
 
-  | method            |  EN  |  ES  |  FR  |  ZH  |  IT  |  KO  |  RU  |  JP  | average |
-  | ----------------- | :--: | :--: | :--: | :--: | :--: | :--: | :--: | :--: | :-----: |
-  | AltCLIP           | 95.4 | 94.1 | 92.9 | 95.1 | 94.2 | 94.4 | 91.8 | 91.7 |  93.7   |
-  | OpenCLIP-XLM-R-H  | 97.3 | 96.1 | 94.5 | 94.7 | 96.0 | 90.2 | 93.9 | 94.0 |  94.6   |
-  | InternVL-C (ours) | 97.3 | 95.7 | 95.1 | 95.6 | 96.0 | 92.2 | 93.3 | 95.5 |  95.1   |
-  | InternVL-G (ours) | 98.6 | 97.7 | 96.5 | 96.7 | 96.9 | 95.1 | 94.8 | 96.1 |  96.6   |
+  | method            |  EN   |  ES   |  FR   |  ZH   |  IT   |  KO   |  RU   |  JP   | average |
+  | ----------------- | :---: | :---: | :---: | :---: | :---: | :---: | :---: | :---: | :-----: |
+  | AltCLIP           | 95.4  | 94.1  | 92.9  | 95.1  | 94.2  | 94.4  | 91.8  | 91.7  |  93.7   |
+  | OpenCLIP-XLM-R-H  | 97.3  | 96.1  | 94.5  | 94.7  | 96.0  | 90.2  | 93.9  | 94.0  |  94.6   |
+  | InternVL-C (ours) | 97.3  | 95.7  | 95.1  | 95.6  | 96.0  | 92.2  | 93.3  | 95.5  |  95.1   |
+  | InternVL-G (ours) | 98.6  | 97.7  | 96.5  | 96.7  | 96.9  | 95.1  | 94.8  | 96.1  |  96.6   |
 
 </details>
 
